--- conflicted
+++ resolved
@@ -177,13 +177,9 @@
 
 function _git-bug_bridge_auth_add-token {
   _arguments \
-<<<<<<< HEAD
-    '(-t --target)'{-t,--target}'[The target of the bridge. Valid values are [github,gitlab,jira,launchpad-preview]]:'
-=======
-    '(-t --target)'{-t,--target}'[The target of the bridge. Valid values are [github,gitlab,launchpad-preview]]:' \
+    '(-t --target)'{-t,--target}'[The target of the bridge. Valid values are [github,gitlab,jira,launchpad-preview]]:' \
     '(-l --login)'{-l,--login}'[The login in the remote bug-tracker]:' \
     '(-u --user)'{-u,--user}'[The user to add the token to. Default is the current user]:'
->>>>>>> 3caffeef
 }
 
 function _git-bug_bridge_auth_rm {
